from fastapi import APIRouter
from PaymentService.PaymentService import PaymentService
from commons.models.PaymentServiceUserPayload import PaymentServiceUserPayload
from commons.models.StripeCustomerPortalSessionRequest import StripeCustomerPortalSessionRequest
from commons.adapters.StripeAdapter import StripeAdapter

router = APIRouter(
    prefix="/paymentService",
    tags=["Payment Service"],
    responses={404: {"description": "Not found"}}
)

paymentService = PaymentService()
stripeAdapter = StripeAdapter()

<<<<<<< HEAD
=======
@router.post("/handleUserLogin")
def handleUserLogin(auth0Id: str):
    pass
    # check if user exists in client database
    # if not , insert new client into client db
>>>>>>> f2e1b535

@router.post("/handleUserLogin")
def handleUserLogin(userPayload: PaymentServiceUserPayload):
    return paymentService.handleUserLogin(userPayload)

@router.post("/createNewUser")
def createNewUser(name: str, email: str):
    """ Generate a new user account """
    return paymentService.createAccount(name, email)

@router.post("/addPaymentMethod")
def addPaymentMethod(customerId: str, paymentId: str, defaultMethod: bool):
    """ Attach Payment Method to a Customer"""
    return paymentService.addPaymentMethod(customerId, paymentId, defaultMethod)

@router.get("/getMembershipTiers")
def getMembershipTiers():
    return paymentService.getMembershipTiers()

@router.get("/getUserMembershipTier")
def getUserMembershipTier(auth0ID: str):
    return paymentService.getUserMembershipTier(auth0ID)

@router.post("/createStripeCustomerPortalSession")
def createStripeCustomerPortalSession(request: StripeCustomerPortalSessionRequest):
    """ Create a portal session for a Customer """
    return stripeAdapter.createCustomerPortalSession(request)<|MERGE_RESOLUTION|>--- conflicted
+++ resolved
@@ -12,15 +12,6 @@
 
 paymentService = PaymentService()
 stripeAdapter = StripeAdapter()
-
-<<<<<<< HEAD
-=======
-@router.post("/handleUserLogin")
-def handleUserLogin(auth0Id: str):
-    pass
-    # check if user exists in client database
-    # if not , insert new client into client db
->>>>>>> f2e1b535
 
 @router.post("/handleUserLogin")
 def handleUserLogin(userPayload: PaymentServiceUserPayload):
