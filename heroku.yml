--- conflicted
+++ resolved
@@ -4,16 +4,8 @@
     api: backend/Dockerfile
     worker: ./Dockerfile.multiplayer
 run:
-<<<<<<< HEAD
-  web:
-    command:
-      - npm start
-    image: web
-  api:
-=======
   web: npm start
   backend:
->>>>>>> 54c217c0
     command:
       - python main.py --env prod
     image: api
